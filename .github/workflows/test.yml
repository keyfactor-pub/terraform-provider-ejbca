# Terraform Provider testing workflow.
name: Tests

# This GitHub action runs your tests for each pull request and push.
# Optionally, you can turn it on using a schedule for regular testing.
on:
  push:
    paths-ignore:
      - 'README.md'

# Testing only needs permissions to read the repository contents.
permissions:
  contents: read

jobs:
  # Ensure project builds before running testing matrix
  build:
    name: Build
    runs-on: ubuntu-latest
    timeout-minutes: 5
    steps:
<<<<<<< HEAD
      - uses: actions/checkout@b4ffde65f46336ab88eb53be808477a3936bae11 # v4.1.1
      - uses: actions/setup-go@93397bea11091df50f3d7e59dc26a7711a8bcfbe # v4.1.0
=======
      - uses: actions/checkout@8ade135a41bc03ea155e62e844d188df1ea18608 # v4.1.0
      - uses: actions/setup-go@0c52d547c9bc32b1aa3301fd7a9cb496313a4491 # v5.0.0
>>>>>>> 63be4c1e
        with:
          go-version-file: 'go.mod'
          cache: true
      - run: go mod download
      - run: go build -v .
      - name: Run linters
        uses: golangci/golangci-lint-action@08e2f20817b15149a52b5b3ebe7de50aff2ba8c5 # v3.4.0
        with:
          version: latest

  generate:
    runs-on: ubuntu-latest
    steps:
<<<<<<< HEAD
      - uses: actions/checkout@b4ffde65f46336ab88eb53be808477a3936bae11 # v4.1.1
      - uses: actions/setup-go@93397bea11091df50f3d7e59dc26a7711a8bcfbe # v4.1.0
=======
      - uses: actions/checkout@8ade135a41bc03ea155e62e844d188df1ea18608 # v4.1.0
      - uses: actions/setup-go@0c52d547c9bc32b1aa3301fd7a9cb496313a4491 # v5.0.0
>>>>>>> 63be4c1e
        with:
          go-version-file: 'go.mod'
          cache: true
      - run: go generate ./...
      - name: git diff
        run: |
          git diff --compact-summary --exit-code || \
            (echo; echo "Unexpected difference in directories after code generation. Run 'go generate ./...' command and commit."; exit 1)

  # Run acceptance tests in a matrix with Terraform CLI versions
  test:
    name: Terraform Provider Acceptance Tests
    needs: build
    runs-on: ubuntu-latest
    timeout-minutes: 15
    strategy:
      fail-fast: false
      matrix:
        terraform:
          - '1.0.*'
          - '1.1.*'
          - '1.2.*'
          - '1.3.*'
          - '1.4.*'
          - '1.5.*'
    steps:
<<<<<<< HEAD
      - uses: actions/checkout@b4ffde65f46336ab88eb53be808477a3936bae11 # v4.1.1
      - uses: actions/setup-go@93397bea11091df50f3d7e59dc26a7711a8bcfbe # v4.1.0
=======
      - uses: actions/checkout@8ade135a41bc03ea155e62e844d188df1ea18608 # v4.1.0
      - uses: actions/setup-go@0c52d547c9bc32b1aa3301fd7a9cb496313a4491 # v5.0.0
>>>>>>> 63be4c1e
        with:
          go-version-file: 'go.mod'
          cache: true
      # Place the contents of ${{ secrets.EJBCA_CLIENT_CERT_PATH }} into a file at /tmp/certs/ejbca.pem
      - run: mkdir -p /tmp/certs && echo "${{ secrets.EJBCA_CLIENT_CERT }}" > /tmp/certs/ejbca.pem
      - uses: hashicorp/setup-terraform@a1502cd9e758c50496cc9ac5308c4843bcd56d36 # v3.0.0
        with:
          terraform_version: ${{ matrix.terraform }}
          terraform_wrapper: false
      - run: go mod download
      - env:
          EJBCA_HOSTNAME: ${{ secrets.EJBCA_HOSTNAME }}
          EJBCA_CLIENT_CERT_PATH: /tmp/certs/ejbca.pem
          EJBCA_CA_NAME: ${{ vars.EJBCA_CA_NAME }}
          EJBCA_CERTIFICATE_PROFILE_NAME: ${{ vars.EJBCA_CERTIFICATE_PROFILE_NAME }}
          EJBCA_END_ENTITY_PROFILE_NAME: ${{ vars.EJBCA_END_ENTITY_PROFILE_NAME }}
          EJBCA_CERTIFICATE_SUBJECT: ${{ vars.EJBCA_CERTIFICATE_SUBJECT }}
          TF_ACC: "1"
        run: go test -v -cover ./internal/ejbca/
        timeout-minutes: 10<|MERGE_RESOLUTION|>--- conflicted
+++ resolved
@@ -19,13 +19,8 @@
     runs-on: ubuntu-latest
     timeout-minutes: 5
     steps:
-<<<<<<< HEAD
-      - uses: actions/checkout@b4ffde65f46336ab88eb53be808477a3936bae11 # v4.1.1
-      - uses: actions/setup-go@93397bea11091df50f3d7e59dc26a7711a8bcfbe # v4.1.0
-=======
       - uses: actions/checkout@8ade135a41bc03ea155e62e844d188df1ea18608 # v4.1.0
       - uses: actions/setup-go@0c52d547c9bc32b1aa3301fd7a9cb496313a4491 # v5.0.0
->>>>>>> 63be4c1e
         with:
           go-version-file: 'go.mod'
           cache: true
@@ -39,13 +34,8 @@
   generate:
     runs-on: ubuntu-latest
     steps:
-<<<<<<< HEAD
-      - uses: actions/checkout@b4ffde65f46336ab88eb53be808477a3936bae11 # v4.1.1
-      - uses: actions/setup-go@93397bea11091df50f3d7e59dc26a7711a8bcfbe # v4.1.0
-=======
       - uses: actions/checkout@8ade135a41bc03ea155e62e844d188df1ea18608 # v4.1.0
       - uses: actions/setup-go@0c52d547c9bc32b1aa3301fd7a9cb496313a4491 # v5.0.0
->>>>>>> 63be4c1e
         with:
           go-version-file: 'go.mod'
           cache: true
@@ -72,13 +62,8 @@
           - '1.4.*'
           - '1.5.*'
     steps:
-<<<<<<< HEAD
-      - uses: actions/checkout@b4ffde65f46336ab88eb53be808477a3936bae11 # v4.1.1
-      - uses: actions/setup-go@93397bea11091df50f3d7e59dc26a7711a8bcfbe # v4.1.0
-=======
       - uses: actions/checkout@8ade135a41bc03ea155e62e844d188df1ea18608 # v4.1.0
       - uses: actions/setup-go@0c52d547c9bc32b1aa3301fd7a9cb496313a4491 # v5.0.0
->>>>>>> 63be4c1e
         with:
           go-version-file: 'go.mod'
           cache: true
